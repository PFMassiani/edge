--- conflicted
+++ resolved
@@ -25,7 +25,9 @@
         raise NotImplementedError
 
     def get_policy_map(self):
-<<<<<<< HEAD
+        """ Abstract method
+        Unused. Originally intended to compute the map of the policy: for each state, the action.
+        """
         raise NotImplementedError
 
 
@@ -42,10 +44,4 @@
             return p
         n_available = prod(action_space.shape)
         chosen_action = np.random.choice(n_available)
-        return np.unravel_index(chosen_action, action_space.shape)
-=======
-        """ Abstract method
-        Unused. Originally intended to compute the map of the policy: for each state, the action.
-        """
-        raise NotImplementedError
->>>>>>> 53540d25
+        return np.unravel_index(chosen_action, action_space.shape)